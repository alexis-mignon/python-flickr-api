--- conflicted
+++ resolved
@@ -44,11 +44,7 @@
 $ sudo pip install flickr_api    # to install globally
 ```
 See its [Pypi page](https://pypi.python.org/pypi/flickr_api).
-<<<<<<< HEAD
-=======
-
 Please note that `flickrapi` on Pypi is a different distribution by a different author.
->>>>>>> d4ee6222
 
 Tutorial
 --------
